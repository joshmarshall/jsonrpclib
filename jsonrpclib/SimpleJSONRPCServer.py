#!/usr/bin/python
# -- Content-Encoding: UTF-8 --
"""
Defines a request dispatcher, a HTTP request handler, a HTTP server and a
CGI request handler.

Licensed under the Apache License, Version 2.0 (the "License");
you may not use this file except in compliance with the License.
You may obtain a copy of the License at

   http://www.apache.org/licenses/LICENSE-2.0

Unless required by applicable law or agreed to in writing, software
distributed under the License is distributed on an "AS IS" BASIS,
WITHOUT WARRANTIES OR CONDITIONS OF ANY KIND, either express or implied.
See the License for the specific language governing permissions and
limitations under the License.

:license: Apache License 2.0
:version: 0.1.6
"""

# Module version
__version_info__ = (0, 1, 6)
__version__ = ".".join(str(x) for x in __version_info__)

# Documentation strings format
__docformat__ = "restructuredtext en"

# ------------------------------------------------------------------------------
# Local modules
from jsonrpclib import Fault
import jsonrpclib
import jsonrpclib.utils as utils

# Standard library
import socket
import sys
import traceback

try:
    # Python 3
    import xmlrpc.server as xmlrpcserver
    import socketserver

except ImportError:
    # Python 2
    import SimpleXMLRPCServer as xmlrpcserver
    import SocketServer as socketserver

try:
    # Windows
    import fcntl

except ImportError:
    # Others
    fcntl = None

# ------------------------------------------------------------------------------

def get_version(request):
    """
    Computes the JSON-RPC version

    :param request: A request dictionary
    :return: The JSON-RPC version or None
    """
    if 'jsonrpc' in request:
        return 2.0

    elif 'id' in request:
        return 1.0

    return None


def validate_request(request, json_config):
    """
    Validates the format of a request dictionary

    :param request: A request dictionary
    :param json_config: A JSONRPClib Config instance
    :return: True if the dictionary is valid, else a Fault object
    """
    if not isinstance(request, utils.DictType):
        # Invalid request type
        return Fault(-32600, 'Request must be a dict, not {0}' \
                     .format(type(request).__name__),
                     config=json_config)

    # Get the request ID
    rpcid = request.get('id', None)

    # Check request version
    version = get_version(request)
    if not version:
        return Fault(-32600, 'Request {0} invalid.'.format(request),
                     rpcid=rpcid, config=json_config)

    # Default parameters: empty list
    request.setdefault('params', [])

    # Check parameters
    method = request.get('method', None)
    params = request.get('params')
    param_types = (utils.ListType, utils.DictType, utils.TupleType)

    if not method or not isinstance(method, utils.StringTypes) or \
    not isinstance(params, param_types):
        # Invalid type of method name or parameters
        return Fault(-32600, 'Invalid request parameters or method.',
                     rpcid=rpcid, config=json_config)

    # Valid request
    return True

# ------------------------------------------------------------------------------

class NoMulticallResult(Exception):
    """
    No result in multicall
    """
    pass


class SimpleJSONRPCDispatcher(xmlrpcserver.SimpleXMLRPCDispatcher):

    def __init__(self, encoding=None, config=jsonrpclib.config.DEFAULT):
        """
        Sets up the dispatcher with the given encoding.
        None values are allowed.
        """
        if not encoding:
            # Default encoding
            encoding = "UTF-8"


        xmlrpcserver.SimpleXMLRPCDispatcher.__init__(self,
                                                     allow_none=True,
                                                     encoding=encoding)
        self.json_config = config


    def _unmarshaled_dispatch(self, request, dispatch_method=None):
        """
        Loads the request dictionary (unmarshaled), calls the method(s)
        accordingly and returns a JSON-RPC dictionary (not marshaled)

        :param request: JSON-RPC request dictionary (or list of)
        :param dispatch_method: Custom dispatch method (for method resolution)
        :return: A JSON-RPC dictionary (or an array of) or None if the request
                 was a notification
        :raise NoMulticallResult: No result in batch
        """
        if not request:
            # Invalid request dictionary
            fault = Fault(-32600, 'Request invalid -- no request data.',
                          config=self.json_config)
            return fault.dump()

        if type(request) is utils.ListType:
            # This SHOULD be a batch, by spec
            responses = []
            for req_entry in request:
                # Validate the request
                result = validate_request(req_entry, self.json_config)
                if type(result) is Fault:
                    responses.append(result.dump())
                    continue

                # Call the method
                resp_entry = self._marshaled_single_dispatch(req_entry,
                                                             dispatch_method)

                # Store its result
                if isinstance(resp_entry, Fault):
                    responses.append(resp_entry.dump())

                elif resp_entry is not None:
                    responses.append(resp_entry)

            if len(responses) == 0:
                # No non-None result
                raise NoMulticallResult("No result")

            return responses

        else:
            # Single call
            result = validate_request(request, self.json_config)
            if type(result) is Fault:
                return result.dump()

            # Call the method
            response = self._marshaled_single_dispatch(request, dispatch_method)

            if isinstance(response, Fault):
                return response.dump()

            return response


    def _marshaled_dispatch(self, data, dispatch_method=None):
        """
        Parses the request data (marshaled), calls method(s) and returns a
        JSON string (marshaled)

        :param data: A JSON request string
        :param dispatch_method: Custom dispatch method (for method resolution)
        :return: A JSON-RPC response string (marshaled)
        """
        # Parse the request
        try:
            request = jsonrpclib.loads(data, self.json_config)

        except Exception as ex:
            # Parsing/loading error
            fault = Fault(-32700, 'Request {0} invalid. ({1}:{2})' \
                          .format(data, type(ex).__name__, ex),
                          config=self.json_config)
            return fault.response()

        # Get the response dictionary
        try:
            response = self._unmarshaled_dispatch(request, dispatch_method)

            if response is not None:
                # Compute the string representation of the dictionary/list
                return jsonrpclib.jdumps(response, self.encoding)

            else:
                # No result (notification)
                return ''

        except NoMulticallResult:
            # Return an empty string (jsonrpclib internal behaviour)
            return ''


    def _marshaled_single_dispatch(self, request, dispatch_method=None):
        """
        Dispatches a single method call

        :param request: A validated request dictionary
        :param dispatch_method: Custom dispatch method (for method resolution)
        :return: A JSON-RPC response dictionary, or None if it was a
                 notification request
        """
        # TODO - Use the multiprocessing and skip the response if
        # it is a notification
        method = request.get('method')
        params = request.get('params')
        try:
            # Call the method
            if dispatch_method is not None:
                response = dispatch_method(method, params)
            else:
                response = self._dispatch(method, params)

        except:
            # Return a fault
            exc_type, exc_value, _ = sys.exc_info()
            fault = Fault(-32603, '{0}:{1}'.format(exc_type, exc_value),
                          config=self.json_config)
            return fault.dump()

        if 'id' not in request or request['id'] in (None, ''):
            # It's a notification, no result needed
            # Do not use 'not id' as it might be the integer 0
            return None

        # Prepare a JSON-RPC dictionary
        try:
            return jsonrpclib.dump(response, rpcid=request['id'],
                                   is_response=True, config=self.json_config)

        except:
            # JSON conversion exception
            exc_type, exc_value, _ = sys.exc_info()
            fault = Fault(-32603, '{0}:{1}'.format(exc_type, exc_value),
                          config=self.json_config)
            return fault.dump()


    def _dispatch(self, method, params):
        """
        Default method resolver and caller

        :param method: Name of the method to call
        :param params: List of arguments to give to the method
        :return: The result of the method
        """
        func = None
        try:
            # Try with registered methods
            func = self.funcs[method]

        except KeyError:
            if self.instance is not None:
                # Try with the registered instance
                if hasattr(self.instance, '_dispatch'):
                    # Instance has a custom dispatcher
                    return self.instance._dispatch(method, params)

                else:
                    # Resolve the method name in the instance
                    try:
                        func = xmlrpcserver.resolve_dotted_attribute(\
                                                self.instance, method, True)
                    except AttributeError:
                        # Unknown method
                        pass

        if func is not None:
            try:
                # Call the method
                if type(params) is utils.ListType:
                    return func(*params)

                else:
                    return func(**params)

            except TypeError as ex:
                # Maybe the parameters are wrong
                return Fault(-32602, 'Invalid parameters: {0}'.format(ex),
                             config=self.json_config)

            except:
                # Method exception
                err_lines = traceback.format_exc().splitlines()
                trace_string = '{0} | {1}'.format(err_lines[-3], err_lines[-1])
                return Fault(-32603, 'Server error: {0}'.format(trace_string),
                             config=self.json_config)

        else:
            # Unknown method
            return Fault(-32601, 'Method {0} not supported.'.format(method),
                         config=self.json_config)

# ------------------------------------------------------------------------------

class SimpleJSONRPCRequestHandler(xmlrpcserver.SimpleXMLRPCRequestHandler):
    """
    HTTP request handler.

    The server that receives the requests must have a json_config member,
    containing a JSONRPClib Config instance
    """
    def do_POST(self):
        """
        Handles POST requests
        """
        if not self.is_rpc_path_valid():
            self.report_404()
            return

        # Retrieve the configuration
        config = getattr(self.server, 'json_config', jsonrpclib.config.DEFAULT)

        try:
            # Read the request body
            max_chunk_size = 10 * 1024 * 1024
            size_remaining = int(self.headers["content-length"])
            chunks = []
            while size_remaining:
                chunk_size = min(size_remaining, max_chunk_size)
                chunks.append(utils.from_bytes(self.rfile.read(chunk_size)))
                size_remaining -= len(chunks[-1])
            data = ''.join(chunks)

            # Execute the method
            response = self.server._marshaled_dispatch(data)

            # No exception: send a 200 OK
            self.send_response(200)

        except Exception:
            # Exception: send 500 Server Error
            self.send_response(500)
            err_lines = traceback.format_exc().splitlines()
            trace_string = '{0} | {1}'.format(err_lines[-3], err_lines[-1])
            fault = jsonrpclib.Fault(-32603, 'Server error: {0}'\
                                     .format(trace_string), config=config)
            response = fault.response()

        if response is None:
            # Avoid to send None
            response = ''

        # Convert the response to the valid string format
        response = utils.to_bytes(response)

        # Send it
        self.send_header("Content-type", config.content_type)
        self.send_header("Content-length", str(len(response)))
        self.end_headers()
        self.wfile.write(response)
        self.wfile.flush()
        self.connection.shutdown(1)

# ------------------------------------------------------------------------------

class SimpleJSONRPCServer(socketserver.TCPServer, SimpleJSONRPCDispatcher):
    """
    JSON-RPC server (and dispatcher)
    """
    # This simplifies server restart after error
    allow_reuse_address = True

    def __init__(self, addr, requestHandler=SimpleJSONRPCRequestHandler,
                 logRequests=True, encoding=None, bind_and_activate=True,
                 address_family=socket.AF_INET,
                 config=jsonrpclib.config.DEFAULT):
        """
        Sets up the server and the dispatcher

        :param addr: The server listening address
        :param requestHandler: Custom request handler
        :param logRequests: Flag to(de)activate requests logging
        :param encoding: The dispatcher request encoding
        :param bind_and_activate: If True, starts the server immediately
        :param address_family: The server listening address family
        :param config: A JSONRPClib Config instance
        """
        # Set up the dispatcher fields
        SimpleJSONRPCDispatcher.__init__(self, encoding, config)

        # Prepare the server configuration
        self.logRequests = logRequests
        self.address_family = address_family
        self.json_config = config

        # Work on the request handler
        class RequestHandlerWrapper(requestHandler):
            def __init__(self, *args, **kwargs):
                """
                Constructs the wrapper after having stored the configuration
                """
                self.config = config
                super(RequestHandlerWrapper, self).__init__(*args, **kwargs)

        # Set up the server
        socketserver.TCPServer.__init__(self, addr, requestHandler,
                                        bind_and_activate)

        # Windows-specific
        if fcntl is not None and hasattr(fcntl, 'FD_CLOEXEC'):
            flags = fcntl.fcntl(self.fileno(), fcntl.F_GETFD)
            flags |= fcntl.FD_CLOEXEC
            fcntl.fcntl(self.fileno(), fcntl.F_SETFD, flags)

<<<<<<< HEAD
class CGIJSONRPCRequestHandler(SimpleJSONRPCDispatcher, SimpleXMLRPCServer.CGIXMLRPCRequestHandler):
=======
# ------------------------------------------------------------------------------

class CGIJSONRPCRequestHandler(SimpleJSONRPCDispatcher):
    """
    JSON-RPC CGI handler (and dispatcher)
    """
    def __init__(self, encoding=None, config=jsonrpclib.config.DEFAULT):
        """
        Sets up the dispatcher

        :param encoding: Dispatcher encoding
        :param config: A JSONRPClib Config instance
        """
        SimpleJSONRPCDispatcher.__init__(self, encoding, config)
>>>>>>> 675d7372


    def handle_jsonrpc(self, request_text):
        """
        Handle a JSON-RPC request
        """
        response = self._marshaled_dispatch(request_text)
        sys.stdout.write('Content-Type: {0}\r\n' \
                         .format(self.json_config.content_type))
        sys.stdout.write('Content-Length: {0:d}\r\n'.format(len(response)))
        sys.stdout.write('\r\n')
        sys.stdout.write(response)

    # XML-RPC alias
    handle_xmlrpc = handle_jsonrpc

# ------------------------------------------------------------------------------

class WSGIJSONRPCApp(SimpleJSONRPCDispatcher):
    """
    WSGI compatible JSON-RPC dispatcher
    """
    def __init__(self, encoding=None, config=jsonrpclib.config.DEFAULT):
        """
        Sets up the dispatcher

        :param encoding: Dispatcher encoding
        :param config: A JSONRPClib Config instance
        """
        SimpleJSONRPCDispatcher.__init__(self, encoding, config)

    def __call__(self, environ, start_response):
        """
        WSGI application callable.  See the WSGI spec
        """
        try:
            msg_len = int(environ.get('CONTENT_LENGTH', 0))
        except ValueError:
            msg_len = 0
        msg = environ['wsgi.input'].read(msg_len).decode(self.encoding)
        response = self._marshaled_dispatch(msg).encode(self.encoding)
        headers = [('Content-Type', self.json_config.content_type),
                   ('Content-Length', str(len(response)))]
        start_response('200 OK', headers)
        return (response,)<|MERGE_RESOLUTION|>--- conflicted
+++ resolved
@@ -449,12 +449,7 @@
             flags |= fcntl.FD_CLOEXEC
             fcntl.fcntl(self.fileno(), fcntl.F_SETFD, flags)
 
-<<<<<<< HEAD
-class CGIJSONRPCRequestHandler(SimpleJSONRPCDispatcher, SimpleXMLRPCServer.CGIXMLRPCRequestHandler):
-=======
-# ------------------------------------------------------------------------------
-
-class CGIJSONRPCRequestHandler(SimpleJSONRPCDispatcher):
+class CGIJSONRPCRequestHandler(SimpleJSONRPCDispatcher, xmlrpcserver.CGIXMLRPCRequestHandler):
     """
     JSON-RPC CGI handler (and dispatcher)
     """
@@ -466,7 +461,6 @@
         :param config: A JSONRPClib Config instance
         """
         SimpleJSONRPCDispatcher.__init__(self, encoding, config)
->>>>>>> 675d7372
 
 
     def handle_jsonrpc(self, request_text):
