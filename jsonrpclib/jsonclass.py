--- conflicted
+++ resolved
@@ -185,19 +185,6 @@
             temp_module = __import__(json_module_tree,
                                      fromlist=[json_class_name])
         except ImportError:
-<<<<<<< HEAD
-            raise TranslationError('Could not import %s from module %s.' %
-                                   (json_class_name, json_module_tree))
-
-        # The returned class is the top-level module, not the one we really
-        # want.  (E.g., if we import a.b.c, we now have a.)  Walk through other
-        # path components to get to b and c.
-        for i in json_module_parts[1:]:
-            temp_module = getattr(temp_module, i)
-
-        json_class = getattr(temp_module, json_class_name)
-    # Creating the object...
-=======
             raise TranslationError('Could not import {0} from module {1}.' \
                                    .format(json_class_name, json_module_tree))
 
@@ -209,7 +196,6 @@
                                    .format(json_module_tree, json_class_name))
 
     # Create the object
->>>>>>> 675d7372
     new_obj = None
     if isinstance(params, utils.ListType):
         try:
